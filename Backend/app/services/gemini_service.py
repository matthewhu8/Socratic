import os
import google.generativeai as genai
from typing import Dict, List, Optional
from dotenv import load_dotenv
import base64
from PIL import Image
import io
import json

load_dotenv()

class GeminiService:
    def __init__(self):
        """Initialize the Gemini service."""
        self.api_key = os.getenv("GEMINI_API_KEY")
        if not self.api_key:
            raise ValueError("GEMINI_API_KEY environment variable is required")
        
        genai.configure(api_key=self.api_key)
        self.model = genai.GenerativeModel('gemini-2.5-flash-preview-05-20', system_instruction="You are a helpful English AI assistant to answer students' questions about this YouTube video. Please answer in English. The student may also be referencing a specific part from the video transcript around their current video timestamp. The image attached shows the video at the point where the student is currently watching the video. When necessary, you can use the image to help you answer their question.")
        self.video_quiz_model = genai.GenerativeModel('gemini-2.5-flash-preview-05-20', system_instruction="You are quiz maker that will test the student's retention of the video. The query will contain a video transcript and a list of their previous messages, create questions in JSON format that tests the user on general subject matter related concepts discussed in the transcript, and place a particular emphasis on the topics the student seemed to be confused about based on the chatlog. Make 5 total questions.")
        self.photo_grading_model = genai.GenerativeModel('gemini-2.5-flash-preview-05-20', system_instruction="You are a detailed oriented CBSE style grader for 10th grade math questions. Utilize the attached question and 'solution' to ensure the student's work is fully correct. The student's work will be provided in the query as a photo. Please provide your response in the JSON format shown in the prompt. Do no hesitate to leave fields blank if there are no comments needed. ")
        self.question_chat_model = genai.GenerativeModel('gemini-2.5-flash-preview-05-20', system_instruction="The student is asking a question about a math problem. Return a short response to the question, addressing the student's concerns and explaining the concept in a simple, understandable way if possible. The student's question will be provided in the query. The math problem will be provided in the query. We will provide the step-by-step solution to the problem in the query but blatantly reveal the solution, it is only so you don't give out incorrect information and guide the student towards the correct path.")
        
        # Create simplified models for multi-stage processing
        self.analysis_model = genai.GenerativeModel(
            'gemini-2.5-flash-preview-05-20',
            system_instruction="You analyze student queries and canvas images to determine learning context. Always respond with valid JSON only."
        )
        
        # Optimized text model with enhanced system instructions
        # Optimized text model with enhanced system instructions
        self.text_model = genai.GenerativeModel(
            'gemini-1.5-pro', 
            system_instruction="""You are Socratic‑Tutor, a fast, patient math coach who provides concise explanations.

STYLE & LENGTH:
• Keep each response concise—ideally ≤ 200 words / 25 seconds of speech
• Include at most one guiding question per turn
• Skip filler; dive straight into substance. Do not use asteriks. 


TEACHING APPROACH:
• For new problems:
  1. Copy or paraphrase the question
  2. List givens / knowns (e.g., a = …, b = …, n = …)
  3. Show a skeleton of the relevant formula
  4. Invite the student to supply missing pieces
• For ongoing problems:
  • Confirm or gently correct student work
  • Reveal only the next step if student is stuck
  • Give the full answer only when explicitly requested
• Acknowledge specific student marks when helpful
• Focus on understanding, not just answers""",
            generation_config=genai.GenerationConfig(
                temperature=0.35,
                top_p=0.9,
                max_output_tokens=500
            )
        )
         
        # Optimized SVG model with comprehensive system instructions and generation config
        # Optimized SVG model with comprehensive system instructions and generation config
        self.svg_model = genai.GenerativeModel(
            'gemini-1.5-pro',
            system_instruction="""You create educational SVG visualizations for math tutoring.

TECHNICAL SPECIFICATIONS:
• viewBox STRICTLY "0 0 600 400"
• Colours (tutor only):
    #2563eb  new concept / neutral text
    #16a34a  correct confirmation
    #dc2626  highlight an error
  Student strokes are always black (#000000); tutor must NEVER draw in black
• Font: Arial 16px or 18px, text-anchor="start"

OUTPUT RULES:
• Output ONLY valid SVG markup
• Start with <svg> tag, end with </svg> tag
• No explanations or text outside SVG tags
• Keep drawings simple—use blank boxes □, ellipses … or arrows ⬇︎ to reserve space
• Do NOT draw rigid dashed rectangles that confine student work
• Never erase or overwrite student ink; add beside or below it
• Do not show the complete numeric/expanded answer unless explicitly requested

INTERPRETING THE CANVAS:
• You receive a full-image PNG of the current board each turn
• Acknowledge specific student marks when helpful
• If uncertain what a drawing is, suggest a clarification

SELF-CHECK BEFORE SENDING:
• Valid XML that fits the viewBox
• Using only tutor colors (#2563eb, #16a34a, #dc2626), NEVER black
• No spoilers: full answers hidden unless requested""",
            generation_config=genai.GenerationConfig(
                temperature=0.3,  # More consistent output
                top_p=0.8,
                max_output_tokens=1200,
                response_mime_type="text/plain"
            )
        )
        
        # Keep existing tutor model for backward compatibility
        self.tutor_model = genai.GenerativeModel(
                'gemini-2.5-flash-preview-05-20',
                system_instruction="""You are a math tutor. Respond with JSON containing 'response' and 'drawing_commands' fields."""
            )
        
        # Combined model for single-prompt AI tutor (new approach)
        self.combined_model = genai.GenerativeModel(
            'gemini-2.5-flash-preview-05-20',
            system_instruction="""OUTPUT ONLY VALID JSON. No text before or after the JSON object.

You are Socratic‑Tutor, a fast, patient math coach who can DRAW on a shared
whiteboard and SPEAK concise explanations.  The student sees and hears each
response in real time. 

────────────────  OUTPUT CONTRACT  ────────────────
• Your ENTIRE response must be a single JSON object - nothing else
• Output EXACTLY this JSON structure:
  {
    "response":    "<tutor's spoken/written line>",
    "svgContent":  "<complete SVG markup>"  // or null when no drawing needed
  }
• Do NOT include any explanatory text outside the JSON
• Do NOT wrap the JSON in markdown code blocks
• Just output the raw JSON object

────────────────  STYLE & LENGTH  ────────────────
• Keep each "response" concise—ideally ≤ 200 words / 25 seconds of speech.  
• Include **at most one guiding question** (hence ≤ 1 "?") per turn.  
• Skip filler such as "Let's break this down"; dive straight into substance.

────────────────  TEACHING FLOW  ────────────────
★ FIRST RESPONSE for any new problem  
  1. Copy or paraphrase the question on the board.  
  2. List givens / knowns (e.g., a = …, b = …, n = …).  
  3. Show a skeleton of the relevant formula with blank spaces or boxes.  
  4. Invite the student to supply the missing pieces (≤ 1 question).

★ SUBSEQUENT RESPONSES  
  • Confirm or gently correct student work.  
  • Reveal only the next step if the student is stuck.  
  • Give the full answer only when explicitly requested.

────────────────  VISUAL RULES  ────────────────
<<<<<<< HEAD
• viewBox **strictly** "0 0 600 500".  
=======
• viewBox **strictly** "0 0 600 400".  
>>>>>>> c3956c3e
• Colours (tutor only):  
    #2563eb  new concept / neutral text  
    #16a34a  correct confirmation  
    #dc2626  highlight an error  
  Student strokes are always **black (#000000)**; tutor must never draw in black.  
• Font: **strictly** Arial 24 px, text‑anchor="start".  
• Keep drawings simple—use blank boxes □, ellipses … or arrows ⬇︎ to reserve
  space. Do **not** draw rigid dashed rectangles that confine student work.  
• Never erase or overwrite student ink; add beside or below it.

────────────────  ANSWER‑HIDING POLICY  ────────────────
• Do not show the complete numeric/expanded answer in `svgContent`
  unless the student explicitly asks for it.

────────────────  INTERPRETING THE CANVAS IMAGE  ────────────────
• You receive a full‑image PNG of the current board each turn.  
• Acknowledge specific student marks when helpful.  
• If uncertain what a drawing is, ask a clarifying question.

────────────────  SELF‑CHECK BEFORE SENDING  ────────────────
1. JSON has exactly the two required keys.  
2. SVG (if present) is valid XML and fits the viewBox.  
3. "response" is concise (≈ ≤ 25 s) and has ≤ 1 "?".  
4. Tutor colours only (#2563eb, #16a34a, #dc2626); no black ink from tutor.  
5. No spoilers: full answers hidden unless requested.  
If any check fails, silently fix and re‑emit.

────────────────  FEW‑SHOT EXAMPLES  ────────────────
Example A — first turn for a binomial expansion  
{
  "response": "In (2x + 1)⁴ our givens are a = 2x, b = 1, n = 4. Which row of Pascal's triangle gives those coefficients?",
<<<<<<< HEAD
  "svgContent": "<svg xmlns=\"http://www.w3.org/2000/svg\" viewBox=\"0 0 600 500\"> \
    <text x=\"25\" y=\"35\" fill=\"#2563eb\" font-family=\"Arial\" font-size=\"24\">Expand (2x + 1)<tspan dy=\"-5\" font-size=\"11\">4</tspan> in descending powers of x.</text> \
    <text x=\"25\" y=\"75\" fill=\"#2563eb\" font-family=\"Arial\" font-size=\"24\">Given: a = 2x,  b = 1,  n = 4</text> \
    <text x=\"25\" y=\"115\" fill=\"#2563eb\" font-family=\"Arial\" font-size=\"24\">(a + b)<tspan dy=\"-5\" font-size=\"11\">n</tspan> = Σ C<tspan dy=\"5\" font-size=\"11\">n</tspan><tspan dy=\"-5\" font-size=\"11\">k</tspan> a<tspan dy=\"-5\" font-size=\"11\">n−k</tspan> b<tspan dy=\"-5\" font-size=\"11\">k</tspan></text> \
=======
  "svgContent": "<svg xmlns=\"http://www.w3.org/2000/svg\" viewBox=\"0 0 600 400\"> \
    <text x=\"25\" y=\"35\" fill=\"#2563eb\" font-family=\"Arial\" font-size=\"30\">Expand (2x + 1)<tspan dy=\"-5\" font-size=\"11\">4</tspan> in descending powers of x.</text> \
    <text x=\"25\" y=\"75\" fill=\"#2563eb\" font-family=\"Arial\" font-size=\"30\">Given: a = 2x,  b = 1,  n = 4</text> \
    <text x=\"25\" y=\"115\" fill=\"#2563eb\" font-family=\"Arial\" font-size=\"30\">(a + b)<tspan dy=\"-5\" font-size=\"11\">n</tspan> = Σ C<tspan dy=\"5\" font-size=\"11\">n</tspan><tspan dy=\"-5\" font-size=\"11\">k</tspan> a<tspan dy=\"-5\" font-size=\"11\">n−k</tspan> b<tspan dy=\"-5\" font-size=\"11\">k</tspan></text> \
>>>>>>> c3956c3e
    <rect x=\"155\" y=\"137\" width=\"34\" height=\"25\" fill=\"none\" stroke=\"#2563eb\" stroke-width=\"2\"/> \
    <text x=\"195\" y=\"155\" fill=\"#2563eb\" font-family=\"Arial\" font-size=\"24\">(2x)<tspan dy=\"-5\" font-size=\"11\">4</tspan> + …</text> \
    <text x=\"25\" y=\"205\" fill=\"#2563eb\" font-family=\"Arial\" font-size=\"24\">Pascal's Triangle — draw row n = 4 anywhere below ⬇︎</text> \
    <text x=\"285\" y=\"230\" fill=\"#2563eb\" font-family=\"Arial\" font-size=\"24\">⬇︎</text> \
  </svg>"
}

Example B — correcting an exponent  
{
  "response": "Check that exponent—you wrote 3; should it be 4?",
<<<<<<< HEAD
  "svgContent": "<svg xmlns=\"http://www.w3.org/2000/svg\" viewBox=\"0 0 600 500\"> \
=======
  "svgContent": "<svg xmlns=\"http://www.w3.org/2000/svg\" viewBox=\"0 0 600 400\"> \
>>>>>>> c3956c3e
    <line x1=\"100\" y1=\"80\" x2=\"130\" y2=\"80\" stroke=\"#dc2626\" stroke-width=\"2\"/> \
    <text x=\"135\" y=\"85\" fill=\"#dc2626\" font-family=\"Arial\" font-size=\"24\">← exponent should be 4</text> \
  </svg>"
}""",
            generation_config=genai.GenerationConfig(
                temperature=0.35,
                top_p=0.9,
                max_output_tokens=1000
            )
        )
        
        print(f"GEMINI MODEL: {self.combined_model}")
    
    def format_chat_history(self, chat_history: List[Dict]) -> List[Dict]:
        """Convert chat history to Gemini format."""
        formatted_history = []
        for msg in chat_history:
            if isinstance(msg, dict) and "role" in msg and "content" in msg:
                # Convert role names to Gemini format
                role = "user" if msg["role"] == "user" else "model"
                formatted_history.append({
                    "role": role,
                    "parts": [msg["content"]]
                })
        return formatted_history
    
    async def generate_photo_grading(self, question_text: str, correct_solution: str, image_path: str) -> Dict:
        '''
        Grades a photo of a student's work against the correct solution.
        Returns a dictionary with grade, feedback, corrections, and strengths.
        '''
        try:
            # Load the image from file path
            pil_image = Image.open(image_path)
            
            # Create a structured prompt that will get us the desired output
            prompt = f"""
You are grading a student's handwritten solution to this math problem.

QUESTION: {question_text}

CORRECT SOLUTION: {correct_solution}

Please analyze the student's work in the attached image and provide your assessment in the following JSON format. All field are optional meaning if there are no strengths or no corrections needed, do no hesitate to leave those blank. It is very possible the student's work is completely wrong or completely correct:

{{
  "grade": "[score]/10",
  "feedback": "[A detailed paragraph about their work, max 100 words]",
  "corrections": [
    "[Specific error 1 with line/step reference]",
    "[Specific error 2 with line/step reference]"
  ],
  "strengths": [
    "[Positive aspect 1 of their work]",
    "[Positive aspect 2 of their work]"
  ]
}}

IMPORTANT:
- Give a numerical grade out of 10
- Feedback should be encouraging but honest
- List specific corrections if there are errors (empty list if perfect)
- Always find at least 2 strengths to highlight
- Reference specific steps or lines when pointing out errors
- Focus on mathematical accuracy and problem-solving approach

Respond with ONLY the JSON, no additional text.
"""
            
            # Send to Gemini with the image
            response = self.photo_grading_model.generate_content([prompt, pil_image])
            
            # Parse the JSON response
            response_text = response.text.strip()
            
            # Clean up response if it has markdown code blocks
            if response_text.startswith('```'):
                response_text = response_text.split('```')[1]
                if response_text.startswith('json'):
                    response_text = response_text[4:]
                response_text = response_text.strip()
            
            # Parse JSON to dictionary
            grading_result = json.loads(response_text)
            
            # Ensure all required fields are present with defaults
            if 'grade' not in grading_result:
                grading_result['grade'] = '0/10'
            if 'feedback' not in grading_result:
                grading_result['feedback'] = 'Unable to assess the work properly.'
            if 'corrections' not in grading_result:
                grading_result['corrections'] = []
            if 'strengths' not in grading_result:
                grading_result['strengths'] = []
            
            return grading_result
            
        except json.JSONDecodeError as e:
            print(f"Error parsing Gemini response as JSON: {e}")
            print(f"Raw response: {response_text if 'response_text' in locals() else 'No response'}")
            # Return a default grading result
            return {
                "grade": "0/10",
                "feedback": "Error processing the grading. Please try again.",
                "corrections": ["Unable to process the image properly"],
                "strengths": ["Attempted the problem"]
            }
        except Exception as e:
            print(f"Error in generate_photo_grading: {e}")
            import traceback
            traceback.print_exc()
            return {
                "grade": "0/10",
                "feedback": f"Error grading the work: {str(e)}",
                "corrections": ["Technical error occurred"],
                "strengths": ["Submitted work for grading"]
            }
    
    async def generate_chat_session(self):
        '''
        Answer a question about the YouTube video.
        '''
        try:    
            return self.model.start_chat()
        except: 
            print("failed to return a chat session")
    
    async def answer_video_question(self, message, session_data, video_context=None):
        '''
        Answer a question about the YouTube video with system instructions, chat history, video context, and optional image.
        '''
        try:
            # Sometimes we'll receive title and author, sometimes we won't
            if video_context.get("video_context") is not None:
                context = video_context.get("video_context")
                video_title = context.get("title")
                video_author = context.get("author")
                title_and_author = f"""The video title is: {video_title}, by {video_author}."""
            else: 
                title_and_author = ""
            
            # getting the video transcript
            video_transcript = video_context.get("transcript")
            print(f"VIDEO TRANSCRIPT: {video_transcript}")
            # Extract chat history from session_data
            chat_history = session_data.get("messages", []) if session_data else []

            # Build the enhanced prompt with video context
            prompt_parts = [title_and_author]
            prompt_parts.append(f"\n--- VIDEO TRANSCRIPT CONTEXT ---\n{video_transcript}")
            
            # The actual student question
            prompt_parts.append(f"\nStudent question: {message}")
            
            full_prompt = "\n".join(prompt_parts)
            print(f"FULL PROMPT: {full_prompt}")
            
            # Prepare content parts for Gemini
            content_parts = [full_prompt]
            
            # Handle video frame if provided
            video_frame = video_context.get("video_frame")
            
            if video_frame:
                try:
                    # Extract base64 data (remove data:image/jpeg;base64, prefix if present)
                    original_frame = video_frame
                    if video_frame.startswith('data:image'):
                        video_frame = video_frame.split(',')[1]
                    
                    # Decode base64 image
                    image_data = base64.b64decode(video_frame)
                    
                    # Convert to PIL Image for google-generativeai library
                    pil_image = Image.open(io.BytesIO(image_data))
                    
                    # Add PIL image directly to content parts (works with google-generativeai)
                    content_parts.append(pil_image)
                    
                except Exception as e:
                    print(f"❌ Error processing video frame: {e}")
                    print(f"🔍 Error type: {type(e)}")
                    import traceback
                    traceback.print_exc()
            else:
                print(f"ℹ️  No video frame provided, proceeding without image")
            
            # Use chat history if available
            print(f"🔄 Preparing to send request to Gemini...")
            
            if chat_history:
                formatted_history = self.format_chat_history(chat_history[-10:])
                print(f"💬 Using chat history with {len(formatted_history)} messages")
                chat = self.model.start_chat(history=formatted_history)
                response = chat.send_message(content_parts)
            else:
                print(f"💬 No chat history, generating fresh response")
                response = self.model.generate_content(content_parts)
            
            print(f"RESPONSE: {response.text}")
            return response.text
            
        except Exception as e:
            print(f"❌ Failed to answer the video question: {e}")
            print(f"🔍 Exception type: {type(e)}")
            import traceback
            print(f"🔍 Full traceback:")
            traceback.print_exc()
            return "I'm sorry, I encountered an error while processing your request. Please try again."
    
    def generate_quiz(self, entire_transcript: str, previous_messages: List[Dict]) -> str:
        """Generate a multiple choice quiz for a YouTube video."""
        try:
            # Build chat context
            chat_context = ""
            if previous_messages:
                chat_context = "\n--- STUDENT CHAT HISTORY ---\n"
                for msg in previous_messages:
                    role = msg.get("role", "unknown")
                    content = msg.get("content", "")
                    chat_context += f"{role.upper()}: {content}\n"
            
            # Simple, strict prompt with example
            quiz_prompt = f"""
You MUST respond with ONLY valid JSON. No explanations, no markdown, no additional text.

Based on the transcript and chat history, generate exactly 5 multiple choice quiz questions.

TRANSCRIPT:
{entire_transcript}

{chat_context}

REQUIRED JSON FORMAT (respond with EXACTLY this structure):
{{
  "quiz_title": "Quiz: [extract main topic from video]",
  "total_questions": 5,
  "questions": [
    {{
      "id": 1,
      "question": "What is the main concept discussed in the video?",
      "option1": "Machine Learning",
      "option2": "Data Science", 
      "option3": "Web Development",
      "correct_answer": "Machine Learning"
    }},
    {{
      "id": 2,
      "question": "Which algorithm was mentioned first?",
      "option1": "Linear Regression",
      "option2": "Neural Networks",
      "option3": "Decision Trees", 
      "correct_answer": "Linear Regression"
    }},
    {{
      "id": 3,
      "question": "What did the student ask about most?",
      "option1": "Backpropagation",
      "option2": "Overfitting",
      "option3": "Training Data",
      "correct_answer": "Backpropagation"
    }},
    {{
      "id": 4,
      "question": "What is supervised learning?",
      "option1": "Learning without labels",
      "option2": "Learning with labeled data",
      "option3": "Learning through rewards",
      "correct_answer": "Learning with labeled data"
    }},
    {{
      "id": 5,
      "question": "Why is validation data important?",
      "option1": "To train the model",
      "option2": "To test model performance",
      "option3": "To increase accuracy",
      "correct_answer": "To test model performance"
    }}
  ]
}}

RULES:
- Make sure correct_answer exactly matches one of the three options
- Return ONLY the JSON, nothing else
"""
            
            response = self.video_quiz_model.generate_content(quiz_prompt)
            return response.text.strip()
            
        except Exception as e:
            print(f"Error generating quiz: {e}")
            # Simple fallback JSON
            return '''{
  "quiz_title": "General Video Quiz",
  "total_questions": 5,
  "questions": [
    {
      "id": 1,
      "question": "Error Generating Quiz",
      "option1": "Sorry",
      "option2": "Sorry",
      "option3": "Sorry",
      "correct_answer": "Sorry"
    }
  ]
}'''

    async def generate_question_chat_response(
        self, 
        question_text: str, 
        question_solution: str, 
        student_query: str,
        practice_mode: Optional[str] = None,
        subject: Optional[str] = None
    ) -> str:
        """Generate a response to a student's question about a math problem."""
        try:
            # Build the prompt with all the context
            prompt = f"""
A student is working on this math problem and has a question.

PROBLEM:
{question_text}

STEP-BY-STEP SOLUTION (for your reference only - don't reveal this directly):
{question_solution}

STUDENT'S QUESTION:
{student_query}

Please provide a helpful, educational response that:
1. Addresses the student's specific question
2. Guides them towards understanding without giving away the answer
3. Uses simple, clear language appropriate for a 10th grade student
4. If they're stuck, provide a hint or ask a guiding question
5. If they're asking about a concept, explain it clearly with examples
6. Keep the response concise (1-2 paragraphs maximum)

Remember: You're a tutor helping them learn, not just giving answers.
"""

            # Add context about practice mode and subject if available
            if practice_mode:
                prompt += f"\nContext: This is a {practice_mode} problem"
            if subject:
                prompt += f" in {subject}."
            
            print(f"Sending question chat prompt to Gemini")
            response = self.question_chat_model.generate_content(prompt)
            
            return response.text.strip()
            
        except Exception as e:
            print(f"Error generating question chat response: {e}")
            return "I'm sorry, I encountered an error while processing your question. Please try again or rephrase your question."

    
    
    # New methods for multi-stage processing
    async def generate_simple_response(self, prompt: str, image: Optional[str] = None) -> Dict:
        """Generate a simple response for analysis and planning"""
        try:
            content_parts = [prompt]
            if image:
                try:
                    if image.startswith('data:image'):
                        image = image.split(',')[1]
                    image_data = base64.b64decode(image)
                    pil_image = Image.open(io.BytesIO(image_data))
                    content_parts.append(pil_image)
                except Exception as e:
                    print(f"Error processing image: {e}")
            
            response = self.analysis_model.generate_content(content_parts)
            response_text = response.text.strip()
            
            # Clean up markdown if present
            if response_text.startswith('```'):
                end_index = response_text.rfind('```')
                if end_index > 3:
                    response_text = response_text[3:end_index]
                if response_text.startswith('json'):
                    response_text = response_text[4:]
                response_text = response_text.strip()
            
            return json.loads(response_text)
            
        except Exception as e:
            print(f"Error in simple response: {e}")
            return {}
    
    async def generate_comparison_text_response(self, prompt: str, image1: str, image2: str) -> str:
        """Generate text response comparing two canvas images"""
        try:
            content_parts = [prompt]
            
            # Process first image (previous state)
            try:
                if image1.startswith('data:image'):
                    image1 = image1.split(',')[1]
                image1_data = base64.b64decode(image1)
                pil_image1 = Image.open(io.BytesIO(image1_data))
                content_parts.append("Previous canvas state:")
                content_parts.append(pil_image1)
            except Exception as e:
                print(f"Error processing previous image: {e}")
            
            # Process second image (current state)
            try:
                if image2.startswith('data:image'):
                    image2 = image2.split(',')[1]
                image2_data = base64.b64decode(image2)
                pil_image2 = Image.open(io.BytesIO(image2_data))
                content_parts.append("Current canvas state (with student's new annotations):")
                content_parts.append(pil_image2)
            except Exception as e:
                print(f"Error processing current image: {e}")
            
            response = self.text_model.generate_content(content_parts)
            return response.text.strip()
            
        except Exception as e:
            print(f"Error in comparison text response: {e}")
            return "I can see you've made some annotations! Could you tell me more about what you'd like help with?"
    
    
    async def generate_comparison_response(self, prompt: str, image1: str, image2: str) -> Dict:
        """Generate response comparing two images"""
        try:
            content_parts = [prompt]
            
            # Process first image
            try:
                if image1.startswith('data:image'):
                    image1 = image1.split(',')[1]
                image1_data = base64.b64decode(image1)
                pil_image1 = Image.open(io.BytesIO(image1_data))
                content_parts.append(pil_image1)
            except Exception as e:
                print(f"Error processing image1: {e}")
            
            # Process second image
            try:
                if image2.startswith('data:image'):
                    image2 = image2.split(',')[1]
                image2_data = base64.b64decode(image2)
                pil_image2 = Image.open(io.BytesIO(image2_data))
                content_parts.append(pil_image2)
            except Exception as e:
                print(f"Error processing image2: {e}")
            
            response = self.analysis_model.generate_content(content_parts)
            response_text = response.text.strip()
            
            # Clean up markdown if present
            if response_text.startswith('```'):
                end_index = response_text.rfind('```')
                if end_index > 3:
                    response_text = response_text[3:end_index]
                if response_text.startswith('json'):
                    response_text = response_text[4:]
                response_text = response_text.strip()
            
            return json.loads(response_text)
            
        except Exception as e:
            print(f"Error in comparison response: {e}")
            return {}
    
    async def generate_svg_content(self, prompt: str, canvas_image: Optional[str] = None) -> Optional[str]:
        """Generate SVG content for educational visualizations (legacy method)"""
        """Generate SVG content for educational visualizations (legacy method)"""
        try:
            content_parts = [prompt]
            
            # Add canvas image if provided
            if canvas_image:
                try:
                    if canvas_image.startswith('data:image'):
                        canvas_image = canvas_image.split(',')[1]
                    image_data = base64.b64decode(canvas_image)
                    pil_image = Image.open(io.BytesIO(image_data))
                    content_parts.append(pil_image)
                except Exception as e:
                    print(f"Error processing canvas image for SVG generation: {e}")
            
            response = self.svg_model.generate_content(content_parts)
            response_text = response.text.strip()
            
            # Clean up markdown if present
            if response_text.startswith('```'):
                end_index = response_text.rfind('```')
                if end_index > 3:
                    response_text = response_text[3:end_index]
                if response_text.startswith('svg') or response_text.startswith('xml'):
                    # Remove language identifier
                    lines = response_text.split('\n')
                    response_text = '\n'.join(lines[1:])
                response_text = response_text.strip()
            
            # Validate that response contains SVG
            if not response_text.startswith('<svg') or not response_text.endswith('</svg>'):
                print(f"Invalid SVG response: {response_text[:100]}...")
                return None
            
            return response_text
            
        except Exception as e:
            print(f"Error generating SVG content: {e}")
            return None
    
    async def generate_svg_with_chat_history(self, query: str, teaching_response: str, 
                                           chat_history: List[Dict], canvas_image: Optional[str] = None) -> Optional[str]:
        """Generate SVG content using chat history for context (optimized method)"""
        try:
            # Convert chat history to Gemini format (only recent messages)
            formatted_history = []
            recent_history = chat_history[-10:] if len(chat_history) > 10 else chat_history
            
            for msg in recent_history:
                role = "user" if msg.get("role") == "user" else "model"
                formatted_history.append({
                    "role": role,
                    "parts": [msg.get("content", "")]
                })
            
            # Start chat with history pre-loaded
            chat = self.svg_model.start_chat(history=formatted_history)
            
            # MINIMAL prompt - all rules are in system instruction
            minimal_prompt = f"Create visual for: {teaching_response}\n Student's original question: {query}"
            
            # Prepare content parts
            content_parts = [minimal_prompt]
            
            # Add canvas image if provided
            if canvas_image:
                try:
                    if canvas_image.startswith('data:image'):
                        canvas_image = canvas_image.split(',')[1]
                    image_data = base64.b64decode(canvas_image)
                    pil_image = Image.open(io.BytesIO(image_data))
                    content_parts.append(pil_image)
                except Exception as e:
                    print(f"Error processing canvas image for optimized SVG generation: {e}")
            
            # Send minimal prompt to chat session
            response = await chat.send_message_async(content_parts)
            response_text = response.text.strip()
            
            # Clean up markdown if present
            if response_text.startswith('```'):
                end_index = response_text.rfind('```')
                if end_index > 3:
                    response_text = response_text[3:end_index]
                if response_text.startswith('svg') or response_text.startswith('xml'):
                    lines = response_text.split('\n')
                    response_text = '\n'.join(lines[1:])
                response_text = response_text.strip()
            
            # Validate that response contains SVG
            if not response_text.startswith('<svg') or not response_text.endswith('</svg>'):
                print(f"Invalid SVG response from optimized method: {response_text[:100]}...")
                return None
            
            return response_text
            
        except Exception as e:
            print(f"Error in optimized SVG generation: {e}")
            # Fallback to original method
            print("Falling back to original SVG generation method")
            return await self.generate_svg_content(
                f"Create visual for: {query}\nTeaching context: {teaching_response}",
                canvas_image
            )
    

    # New combined approach methods
    async def generate_combined_response(
        self, 
        query: str, 
        canvas_image: Optional[str] = None,
        chat_history: List[Dict] = None,
        previous_canvas_image: Optional[str] = None,
        has_annotation: bool = False
    ) -> Dict[str, str]:
        """Generate combined teaching response and SVG content in a single call."""
        try:
            # Convert chat history to Gemini format
            formatted_history = []
            if chat_history:
                recent_history = chat_history[-10:] if len(chat_history) > 10 else chat_history
                for msg in recent_history:
                    role = "user" if msg.get("role") == "user" else "model"
                    formatted_history.append({
                        "role": role,
                        "parts": [msg.get("content", "")]
                    })
            
            # Start chat with history pre-loaded
            chat = self.combined_model.start_chat(history=formatted_history)
            
            # Build prompt based on annotation context
            if has_annotation and previous_canvas_image and canvas_image:
                annotation_context = "IMPORTANT: The student has made new annotations/drawings on the whiteboard since our last interaction. Two images are provided - the previous state and current state. The student is likely referencing their new markings when asking this question. Pay close attention to what they've added."
                prompt = f"Student asks: \"{query}\"\nCanvas: Has student annotations\n{annotation_context}\nProvide guidance."
            else:
                canvas_state = "Has student drawing" if canvas_image else "Empty"
                prompt = f"Student asks: \"{query}\"\nCanvas: {canvas_state}\nProvide guidance."
            
            # Prepare content parts
            content_parts = [prompt]
            
            # Add images if available
            if has_annotation and previous_canvas_image:
                try:
                    if previous_canvas_image.startswith('data:image'):
                        previous_canvas_image = previous_canvas_image.split(',')[1]
                    prev_image_data = base64.b64decode(previous_canvas_image)
                    prev_pil_image = Image.open(io.BytesIO(prev_image_data))
                    content_parts.append("Previous canvas state:")
                    content_parts.append(prev_pil_image)
                except Exception as e:
                    print(f"Error processing previous canvas image: {e}")
            
            if canvas_image:
                try:
                    if canvas_image.startswith('data:image'):
                        canvas_image = canvas_image.split(',')[1]
                    image_data = base64.b64decode(canvas_image)
                    pil_image = Image.open(io.BytesIO(image_data))
                    if has_annotation:
                        content_parts.append("Current canvas state (with new annotations in black drawing):")
                    content_parts.append(pil_image)
                except Exception as e:
                    print(f"Error processing canvas image: {e}")
            
            # Send request to Gemini
            response = await chat.send_message_async(content_parts)
            raw_response = response.text.strip()
            
            # Parse and validate response
            return await self._parse_and_validate_combined_response(raw_response, query, canvas_image, chat_history)
            
        except Exception as e:
            print(f"Critical error in generate_combined_response: {e}")
            return {
                "response": "I'm sorry, I encountered an error. Please try again.",
                "svgContent": None
            }
    
    async def _parse_and_validate_combined_response(
        self, 
        raw_response: str, 
        original_query: str = None,
        canvas_image: Optional[str] = None,
        chat_history: List[Dict] = None
    ) -> Dict[str, str]:
        """Parse and validate the combined response, with retry logic for SVG errors."""
        try:
            # Try to parse as JSON
            parsed_response = json.loads(raw_response)
            
            # Validate required fields
            if "response" not in parsed_response:
                raise ValueError("Missing required 'response' field")
            
            # Validate and process SVG content
            svg_content = parsed_response.get("svgContent")
            svg_content = self._validate_svg_content(svg_content)
            
            # If SVG validation failed, try to retry with error feedback
            if parsed_response.get("svgContent") and svg_content is None:
                print("SVG validation failed, attempting retry with error feedback")
                retry_response = await self._retry_with_svg_error_feedback(
                    raw_response, original_query, canvas_image, chat_history
                )
                if retry_response:
                    return retry_response
            
            return {
                "response": parsed_response["response"],
                "svgContent": svg_content
            }
            
        except json.JSONDecodeError as e:
            print(f"JSON parsing error: {e}")
            print(f"Raw response: {raw_response[:200]}...")
            
            # Check if the response contains embedded JSON
            if "```json" in raw_response and "```" in raw_response:
                try:
                    # Extract JSON from markdown code block
                    start_idx = raw_response.find("```json") + 7
                    end_idx = raw_response.find("```", start_idx)
                    if start_idx > 7 and end_idx > start_idx:
                        json_content = raw_response[start_idx:end_idx].strip()
                        parsed_response = json.loads(json_content)
                        
                        # Validate and return the extracted JSON
                        if "response" in parsed_response:
                            svg_content = self._validate_svg_content(parsed_response.get("svgContent"))
                            return {
                                "response": parsed_response["response"],
                                "svgContent": svg_content
                            }
                except (json.JSONDecodeError, ValueError) as extract_error:
                    print(f"Failed to extract embedded JSON: {extract_error}")
            
            # Check if response is too long and retry with shorter request
            if len(raw_response) > 4000:  # Approximate token limit check
                print("Response may have exceeded token limits, requesting shorter response")
                shorter_response = await self._request_shorter_response(original_query, canvas_image, chat_history)
                if shorter_response:
                    return shorter_response
            
            # Fallback to text-only response
            return {
                "response": raw_response,
                "svgContent": None
            }
        except Exception as e:
            print(f"Error in response validation: {e}")
            return {
                "response": "I'm sorry, I encountered an error processing the response. Please try again.",
                "svgContent": None
            }
    
    def _validate_svg_content(self, svg_content) -> Optional[str]:
        """Validate SVG content format."""
        if not svg_content:
            return None
        
        svg_content = str(svg_content).strip()
        
        # Handle null/empty values
        if svg_content.lower() in ["null", "none", ""]:
            return None
        
        # Basic SVG format validation
        if not svg_content.startswith("<svg"):
            print(f"Invalid SVG format - doesn't start with <svg: {svg_content[:50]}...")
            return None
        
        if not svg_content.endswith("</svg>"):
            print(f"Invalid SVG format - doesn't end with </svg>: {svg_content[-50:]}")
            return None
        
        return svg_content
    
    async def _retry_with_svg_error_feedback(
        self, 
        original_response: str, 
        query: str,
        canvas_image: Optional[str] = None,
        chat_history: List[Dict] = None,
        max_retries: int = 2
    ) -> Optional[Dict[str, str]]:
        """Retry the request with error feedback when SVG generation fails."""
        try:
            for attempt in range(max_retries):
                print(f"SVG retry attempt {attempt + 1}/{max_retries}")
                
                # Build retry prompt with error feedback
                retry_prompt = f"""There was an error with your previous response. The SVG content was invalid or malformed.

Original query: {query}
Your previous response: {original_response}

Please fix the SVG content and respond again with valid JSON format:
{{
  "response": "your teaching response",
  "svgContent": "valid SVG markup or null"
}}

Make sure the SVG starts with <svg and ends with </svg>."""
                
                # Prepare content parts
                content_parts = [retry_prompt]
                if canvas_image:
                    try:
                        if canvas_image.startswith('data:image'):
                            canvas_image = canvas_image.split(',')[1]
                        image_data = base64.b64decode(canvas_image)
                        pil_image = Image.open(io.BytesIO(image_data))
                        content_parts.append(pil_image)
                    except Exception as e:
                        print(f"Error processing canvas image in retry: {e}")
                
                # Send retry request
                response = await self.combined_model.generate_content(content_parts)
                retry_raw_response = response.text.strip()
                
                try:
                    # Parse retry response
                    retry_parsed = json.loads(retry_raw_response)
                    if "response" in retry_parsed:
                        svg_content = self._validate_svg_content(retry_parsed.get("svgContent"))
                        return {
                            "response": retry_parsed["response"],
                            "svgContent": svg_content
                        }
                except json.JSONDecodeError:
                    print(f"Retry attempt {attempt + 1} also failed JSON parsing")
                    continue
            
            print("All retry attempts failed")
            return None
            
        except Exception as e:
            print(f"Error in retry with SVG feedback: {e}")
            return None
    
    async def _request_shorter_response(
        self, 
        query: str,
        canvas_image: Optional[str] = None,
        chat_history: List[Dict] = None
    ) -> Optional[Dict[str, str]]:
        """Request a shorter response when token limits are exceeded."""
        try:
            print("Requesting shorter response due to token limit")
            
            # Build shorter prompt
            shorter_prompt = f"""Student asks: "{query}"
            
Please provide a BRIEF response (max 1 paragraph) with JSON format:
{{
  "response": "brief teaching response",
  "svgContent": null
}}

Focus on text response only, no SVG visual."""
            
            # Prepare content parts
            content_parts = [shorter_prompt]
            if canvas_image:
                try:
                    if canvas_image.startswith('data:image'):
                        canvas_image = canvas_image.split(',')[1]
                    image_data = base64.b64decode(canvas_image)
                    pil_image = Image.open(io.BytesIO(image_data))
                    content_parts.append(pil_image)
                except Exception as e:
                    print(f"Error processing canvas image in shorter request: {e}")
            
            # Send request with shorter prompt
            response = await self.combined_model.generate_content(content_parts)
            shorter_response = response.text.strip()
            
            try:
                parsed_shorter = json.loads(shorter_response)
                if "response" in parsed_shorter:
                    return {
                        "response": parsed_shorter["response"],
                        "svgContent": None  # Force no SVG for shorter response
                    }
            except json.JSONDecodeError:
                # If still fails, return as text-only
                return {
                    "response": shorter_response,
                    "svgContent": None
                }
            
        except Exception as e:
            print(f"Error requesting shorter response: {e}")
            return None
<|MERGE_RESOLUTION|>--- conflicted
+++ resolved
@@ -144,11 +144,8 @@
   • Give the full answer only when explicitly requested.
 
 ────────────────  VISUAL RULES  ────────────────
-<<<<<<< HEAD
 • viewBox **strictly** "0 0 600 500".  
-=======
-• viewBox **strictly** "0 0 600 400".  
->>>>>>> c3956c3e
+
 • Colours (tutor only):  
     #2563eb  new concept / neutral text  
     #16a34a  correct confirmation  
@@ -180,17 +177,11 @@
 Example A — first turn for a binomial expansion  
 {
   "response": "In (2x + 1)⁴ our givens are a = 2x, b = 1, n = 4. Which row of Pascal's triangle gives those coefficients?",
-<<<<<<< HEAD
   "svgContent": "<svg xmlns=\"http://www.w3.org/2000/svg\" viewBox=\"0 0 600 500\"> \
     <text x=\"25\" y=\"35\" fill=\"#2563eb\" font-family=\"Arial\" font-size=\"24\">Expand (2x + 1)<tspan dy=\"-5\" font-size=\"11\">4</tspan> in descending powers of x.</text> \
     <text x=\"25\" y=\"75\" fill=\"#2563eb\" font-family=\"Arial\" font-size=\"24\">Given: a = 2x,  b = 1,  n = 4</text> \
     <text x=\"25\" y=\"115\" fill=\"#2563eb\" font-family=\"Arial\" font-size=\"24\">(a + b)<tspan dy=\"-5\" font-size=\"11\">n</tspan> = Σ C<tspan dy=\"5\" font-size=\"11\">n</tspan><tspan dy=\"-5\" font-size=\"11\">k</tspan> a<tspan dy=\"-5\" font-size=\"11\">n−k</tspan> b<tspan dy=\"-5\" font-size=\"11\">k</tspan></text> \
-=======
-  "svgContent": "<svg xmlns=\"http://www.w3.org/2000/svg\" viewBox=\"0 0 600 400\"> \
-    <text x=\"25\" y=\"35\" fill=\"#2563eb\" font-family=\"Arial\" font-size=\"30\">Expand (2x + 1)<tspan dy=\"-5\" font-size=\"11\">4</tspan> in descending powers of x.</text> \
-    <text x=\"25\" y=\"75\" fill=\"#2563eb\" font-family=\"Arial\" font-size=\"30\">Given: a = 2x,  b = 1,  n = 4</text> \
-    <text x=\"25\" y=\"115\" fill=\"#2563eb\" font-family=\"Arial\" font-size=\"30\">(a + b)<tspan dy=\"-5\" font-size=\"11\">n</tspan> = Σ C<tspan dy=\"5\" font-size=\"11\">n</tspan><tspan dy=\"-5\" font-size=\"11\">k</tspan> a<tspan dy=\"-5\" font-size=\"11\">n−k</tspan> b<tspan dy=\"-5\" font-size=\"11\">k</tspan></text> \
->>>>>>> c3956c3e
+
     <rect x=\"155\" y=\"137\" width=\"34\" height=\"25\" fill=\"none\" stroke=\"#2563eb\" stroke-width=\"2\"/> \
     <text x=\"195\" y=\"155\" fill=\"#2563eb\" font-family=\"Arial\" font-size=\"24\">(2x)<tspan dy=\"-5\" font-size=\"11\">4</tspan> + …</text> \
     <text x=\"25\" y=\"205\" fill=\"#2563eb\" font-family=\"Arial\" font-size=\"24\">Pascal's Triangle — draw row n = 4 anywhere below ⬇︎</text> \
@@ -201,11 +192,7 @@
 Example B — correcting an exponent  
 {
   "response": "Check that exponent—you wrote 3; should it be 4?",
-<<<<<<< HEAD
   "svgContent": "<svg xmlns=\"http://www.w3.org/2000/svg\" viewBox=\"0 0 600 500\"> \
-=======
-  "svgContent": "<svg xmlns=\"http://www.w3.org/2000/svg\" viewBox=\"0 0 600 400\"> \
->>>>>>> c3956c3e
     <line x1=\"100\" y1=\"80\" x2=\"130\" y2=\"80\" stroke=\"#dc2626\" stroke-width=\"2\"/> \
     <text x=\"135\" y=\"85\" fill=\"#dc2626\" font-family=\"Arial\" font-size=\"24\">← exponent should be 4</text> \
   </svg>"

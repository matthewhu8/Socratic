--- conflicted
+++ resolved
@@ -1,18 +1,3 @@
-<<<<<<< HEAD
 # SocraticMonoRepo
 Codebase for the socratic web app
 
-
-
-Find the terminal velocity of the ball?
-
-
-
-What is the initial of the ball? 
-
-
-=======
-# Codebase for the entire Socratic application
-
-Knowing what you have to know
->>>>>>> fb842e5d

import React, { useState, useEffect } from 'react';
<<<<<<< HEAD
import { useParams, useNavigate } from 'react-router-dom';
import MarkScheme from '../components/MarkScheme';
=======
import { useParams, useNavigate, useLocation } from 'react-router-dom';
import API_URL from '../config/api';
import QRGradingModal from '../components/QRGradingModal';
>>>>>>> 52f56b75
import '../styles/PreviousYearQuestionsPage.css';

// Helper to format text
const formatBreadcrumb = (str) => {
  if (!str) return '';
  return str
    .split('-')
    .map(word => word.charAt(0).toUpperCase() + word.slice(1))
    .join(' ');
};

// Helper to determine practice mode from URL
const getPracticeModeFromUrl = (pathname) => {
  if (pathname.includes('ncert-examples') || pathname.includes('ncert-topics')) {
    return 'NCERT Examples';
  } else if (pathname.includes('ncert-excercises')) {
    return 'NCERT Exercises';
  } else if (pathname.includes('previous-year-questions')) {
    return 'Previous Year Questions';
  } else if (pathname.includes('smart-practice')) {
    return 'Smart Practice';
  }
  return 'Previous Year Questions'; // default
};

const PreviousYearQuestionsPage = () => {
  const { subject, gradeParam, practiceMode, subtopic } = useParams();
  const navigate = useNavigate();
  const location = useLocation();
  
  // State for questions and loading
  const [questions, setQuestions] = useState([]);
  const [questionIndex, setQuestionIndex] = useState(0);
  const [chatMessage, setChatMessage] = useState('');
<<<<<<< HEAD
  const [showMarkScheme, setShowMarkScheme] = useState(false);
  const currentQuestion = mockQuestions[questionIndex];
=======
  const [loading, setLoading] = useState(true);
  const [error, setError] = useState(null);
  const [showSolution, setShowSolution] = useState(false);
  
  // State for QR grading modal
  const [showQRModal, setShowQRModal] = useState(false);
  const [gradingSession, setGradingSession] = useState(null);
  
  const currentQuestion = questions[questionIndex];
>>>>>>> 52f56b75

  const handleChatSubmit = (e) => {
    e.preventDefault();
    console.log('Chat message:', chatMessage);
    setChatMessage('');
  };

  const handleSkip = () => {
    // Cycle through questions
    if (questions.length > 0) {
      setQuestionIndex((prevIndex) => (prevIndex + 1) % questions.length);
      setShowSolution(false); // Reset solution display for new question
    }
  };

  const toggleSolution = () => {
    setShowSolution(!showSolution);
  };

  // Handle submit for grading
  const handleSubmitForGrading = async () => {
    if (!currentQuestion) return;

    try {
      // Create grading session
      const sessionData = {
        questionId: currentQuestion.id,
        questionText: currentQuestion.question_text,
        correctSolution: currentQuestion.solution,
        practiceMode: practiceMode || '',
        subject: subject || '',
        grade: gradeParam?.replace('grade-', '') || '',
        topic: subtopic !== 'direct' ? subtopic : null
      };

      const response = await fetch(`${API_URL}/api/create-grading-session`, {
        method: 'POST',
        headers: {
          'Authorization': `Bearer ${localStorage.getItem('accessToken')}`,
          'Content-Type': 'application/json',
        },
        body: JSON.stringify(sessionData)
      });

      if (!response.ok) {
        throw new Error('Failed to create grading session');
      }

      const data = await response.json();
      setGradingSession(data);
      setShowQRModal(true);
      
    } catch (error) {
      console.error('Error creating grading session:', error);
      alert('Failed to create grading session. Please try again.');
    }
  };

  // Handle grading completion
  const handleGradingComplete = (result) => {
    console.log('Grading completed:', result);
    // You can handle the grading result here (e.g., store it, show additional UI, etc.)
  };

  // Function to fetch questions from API
  const fetchQuestions = async () => {
    try {
      setLoading(true);
      setError(null);
      
      // Get parameters for API call
      const grade = gradeParam?.replace('grade-', '') || '';
      const topic = subtopic === 'direct' ? '' : subtopic || '';
      const mode = practiceMode || '';
      
      // For direct routes, we don't need to filter by topic
      let apiUrl;
      if (subtopic === 'direct') {
        // For Previous Year Questions and Smart Practice without specific topic
        apiUrl = `${API_URL}/api/questions?practice_mode=${mode}&grade=${grade}&topic=general&subject=${subject}`;
      } else {
        // For specific topics (NCERT Examples/Exercises with subtopic)
        apiUrl = `${API_URL}/api/questions?practice_mode=${mode}&grade=${grade}&topic=${topic}&subject=${subject}`;
      }
      
      const token = localStorage.getItem('accessToken');
      if (!token) {
        setError('Please login to access questions');
        return;
      }
      
      const response = await fetch(apiUrl, {
        headers: {
          'Authorization': `Bearer ${token}`,
          'Content-Type': 'application/json',
        },
      });
      
      if (!response.ok) {
        throw new Error(`Failed to fetch questions: ${response.status}`);
      }
      
      const data = await response.json();
      setQuestions(data);
      
      if (data.length === 0) {
        setError('No questions found for the selected criteria');
      }
      
    } catch (err) {
      console.error('Error fetching questions:', err);
      setError(err.message || 'Failed to load questions');
    } finally {
      setLoading(false);
    }
  };

<<<<<<< HEAD
  const handleNextQuestion = () => {
    // Same functionality as skip for now
    setQuestionIndex((prevIndex) => (prevIndex + 1) % mockQuestions.length);
    // Close mark scheme when moving to next question
    setShowMarkScheme(false);
  };

  const handleMarkSchemeClick = () => {
    setShowMarkScheme(true);
  };

  const handleCloseMarkScheme = () => {
    setShowMarkScheme(false);
  };

=======
  // Fetch questions when component mounts or parameters change
  useEffect(() => {
    if (subject && gradeParam && practiceMode) {
      fetchQuestions();
    }
  }, [subject, gradeParam, practiceMode, subtopic]);

  // Determine the practice mode and format the title
  const practiceModeFromUrl = getPracticeModeFromUrl(location.pathname);
>>>>>>> 52f56b75
  const formattedSubject = formatBreadcrumb(subject);
  
  // Use practice mode from URL params if available, otherwise derive from URL
  const practiceModeMap = {
    'ncert-examples': 'NCERT Examples',
    'ncert-excercises': 'NCERT Exercises',
    'previous-year-questions': 'Previous Year Questions',
    'smart-practice': 'Smart Practice',
  };
  
  const finalPracticeMode = practiceMode ? 
    (practiceModeMap[practiceMode] || formatBreadcrumb(practiceMode)) : practiceModeFromUrl;
  
  const formattedSubtopic = formatBreadcrumb(subtopic);
  
  // Create the main title based on available information
  const getMainTitle = () => {
    if (subtopic && subtopic !== 'direct' && finalPracticeMode) {
      // Has subtopic (from SubtopicSelectionPage): "NCERT Examples - Real Numbers"
      return `${finalPracticeMode} - ${formattedSubtopic}`;
    } else if (subtopic === 'direct' && finalPracticeMode && gradeParam) {
      // Direct route (Previous Year Questions/Smart Practice): "Previous Year Questions - Grade 10"
      const grade = gradeParam.replace('grade-', '');
      return `${finalPracticeMode} - Grade ${grade}`;
    } else if (finalPracticeMode) {
      return finalPracticeMode;
    } else {
      return 'Previous Year Questions';
    }
  };

  return (
    <div className="page-container">
      {/* Header */}
      <header className="page-header">
        <div className="top-row">
          <button onClick={() => navigate(-1)} className="back-arrow-btn">
            <svg width="24" height="24" viewBox="0 0 24 24" fill="none" xmlns="http://www.w3.org/2000/svg">
              <path d="M19 12H5" stroke="currentColor" strokeWidth="2" strokeLinecap="round" strokeLinejoin="round"/>
              <path d="M12 19L5 12L12 5" stroke="currentColor" strokeWidth="2" strokeLinecap="round" strokeLinejoin="round"/>
            </svg>
          </button>
        </div>
        <div className="main-title">
          <h1>{getMainTitle()}</h1>
        </div>
        <div className="breadcrumbs">
          <span>{formattedSubject}</span>
          {gradeParam && (
            <>
              <span className="separator">›</span>
              <span>Grade {gradeParam.replace('grade-', '')}</span>
            </>
          )}
          {subtopic && subtopic !== 'direct' && (
            <>
              <span className="separator">›</span>
              <span>{formattedSubtopic}</span>
            </>
          )}
          <span className="separator">›</span>
          <span className="current">{finalPracticeMode}</span>
        </div>
      </header>

      {/* Main Content */}
      <main className="main-content">
        {/* Left Column: Question */}
        <section className="question-display-area">
          <div className="question-content-card">
            {loading ? (
              <div className="loading-container">
                <div className="loading-spinner"></div>
                <p>Loading questions...</p>
              </div>
            ) : error ? (
              <div className="error-container">
                <div className="error-icon">⚠️</div>
                <h3>Error Loading Questions</h3>
                <p>{error}</p>
                <button onClick={fetchQuestions} className="retry-btn">
                  Try Again
                </button>
              </div>
            ) : questions.length === 0 ? (
              <div className="no-questions-container">
                <div className="no-questions-icon">📚</div>
                <h3>No Questions Found</h3>
                <p>No questions available for the selected criteria.</p>
              </div>
            ) : currentQuestion ? (
              <div className="question-details-container">
                <div className="question-header">
                  <div className="marks-info">[Maximum mark: {currentQuestion.max_marks}]</div>
                  {currentQuestion.question_number && (
                    <div className="question-number-info">
                      Question {currentQuestion.question_number}
                    </div>
                  )}
                  {currentQuestion.difficulty && (
                    <div className="difficulty-info">
                      Difficulty: {currentQuestion.difficulty}
                    </div>
                  )}
                  {currentQuestion.year && (
                    <div className="year-info">
                      Year: {currentQuestion.year}
                    </div>
                  )}
                </div>
                                 <p className="question-text">{currentQuestion.question_text}</p>
                 
                 {showSolution && currentQuestion.solution && (
                   <div className="solution-container">
                     <h4>Solution:</h4>
                     <div className="solution-text">{currentQuestion.solution}</div>
                   </div>
                 )}
                 
                 <div className="question-footer">
                   <span className="question-counter">
                     Question {questionIndex + 1} of {questions.length}
                   </span>
                 </div>
              </div>
            ) : null}
          </div>
        </section>

        {/* Right Column: Actions & Chat */}
        <aside className="right-panel">
          <div className="action-buttons-panel">
<<<<<<< HEAD
            <button className="action-btn secondary" onClick={handleMarkSchemeClick}>
              Mark Scheme
            </button>
=======
            {currentQuestion && currentQuestion.solution && (
              <button 
                className={`action-btn ${showSolution ? 'primary' : 'secondary'}`}
                onClick={toggleSolution}
              >
                {showSolution ? 'Hide Solution' : 'Show Solution'}
              </button>
            )}
>>>>>>> 52f56b75
            <button className="action-btn secondary">Video Solution</button>
            <button 
              className="action-btn primary" 
              onClick={handleSubmitForGrading}
              disabled={!currentQuestion}
            >
              Submit for Grading
            </button>
            <button 
              className="action-btn skip" 
              onClick={handleSkip}
              disabled={questions.length === 0}
            >
              {questions.length > 1 ? 'Next Question' : 'Skip Question'}
            </button>
          </div>
          <div className="doubt-card">
            <header className="doubt-header">
              <div className="doubt-icon">
                <svg width="24" height="24" viewBox="0 0 24 24" fill="none" xmlns="http://www.w3.org/2000/svg">
                  <path d="M21 11.5C21 16.75 16.75 21 11.5 21C6.25 21 2 16.75 2 11.5C2 6.25 6.25 2 11.5 2C13.1 2 14.65 2.5 16 3.35" stroke="#4285F4" strokeWidth="1.5" strokeMiterlimit="10" strokeLinecap="round" strokeLinejoin="round"/>
                  <path d="M16.5 6.4C17.8 7.5 18.7 9 18.7 10.8C18.7 11.4 18.6 12 18.4 12.5" stroke="#4285F4" strokeWidth="1.5" strokeMiterlimit="10" strokeLinecap="round" strokeLinejoin="round"/>
                  <path d="M8.5 12.5H14.5" stroke="#4285F4" strokeWidth="1.5" strokeMiterlimit="10" strokeLinecap="round" strokeLinejoin="round"/>
                </svg>
              </div>
              <h3>Ask a Doubt</h3>
            </header>
            <div className="chat-area">
              <div className="placeholder-icon">
                <svg width="40" height="40" viewBox="0 0 24 24" fill="none" xmlns="http://www.w3.org/2000/svg"><path d="M20 2H4C2.9 2 2 2.9 2 4V22L6 18H20C21.1 18 22 17.1 22 16V4C22 2.9 21.1 2 20 2ZM20 16H5.2L4 17.2V4H20V16Z" fill="#CBD5E0"/></svg>
              </div>
              <span>Chat functionality coming soon...</span>
            </div>
            <form onSubmit={handleChatSubmit} className="doubt-chat-form">
              <input
                type="text"
                value={chatMessage}
                onChange={(e) => setChatMessage(e.target.value)}
                placeholder="Type your question..."
                className="doubt-chat-input"
              />
              <button type="submit" className="doubt-send-btn">
                <svg width="20" height="20" viewBox="0 0 24 24" fill="none" xmlns="http://www.w3.org/2000/svg"><path d="M2.01 21L23 12L2.01 3L2 10L17 12L2 14L2.01 21Z" fill="white"/></svg>
              </button>
            </form>
          </div>
        </aside>
      </main>

<<<<<<< HEAD
      {/* Mark Scheme Modal */}
      {showMarkScheme && (
        <MarkScheme 
          question={currentQuestion} 
          onClose={handleCloseMarkScheme}
          onNextQuestion={handleNextQuestion}
=======
      {/* QR Grading Modal */}
      {gradingSession && (
        <QRGradingModal
          isOpen={showQRModal}
          onClose={() => setShowQRModal(false)}
          sessionId={gradingSession.sessionId}
          qrCodeUrl={gradingSession.qrCodeUrl}
          expiresIn={gradingSession.expiresIn}
          onGradingComplete={handleGradingComplete}
>>>>>>> 52f56b75
        />
      )}
    </div>
  );
};

export default PreviousYearQuestionsPage; <|MERGE_RESOLUTION|>--- conflicted
+++ resolved
@@ -1,12 +1,8 @@
 import React, { useState, useEffect } from 'react';
-<<<<<<< HEAD
-import { useParams, useNavigate } from 'react-router-dom';
 import MarkScheme from '../components/MarkScheme';
-=======
 import { useParams, useNavigate, useLocation } from 'react-router-dom';
 import API_URL from '../config/api';
 import QRGradingModal from '../components/QRGradingModal';
->>>>>>> 52f56b75
 import '../styles/PreviousYearQuestionsPage.css';
 
 // Helper to format text
@@ -41,20 +37,15 @@
   const [questions, setQuestions] = useState([]);
   const [questionIndex, setQuestionIndex] = useState(0);
   const [chatMessage, setChatMessage] = useState('');
-<<<<<<< HEAD
   const [showMarkScheme, setShowMarkScheme] = useState(false);
   const currentQuestion = mockQuestions[questionIndex];
-=======
   const [loading, setLoading] = useState(true);
   const [error, setError] = useState(null);
-  const [showSolution, setShowSolution] = useState(false);
   
   // State for QR grading modal
   const [showQRModal, setShowQRModal] = useState(false);
   const [gradingSession, setGradingSession] = useState(null);
-  
-  const currentQuestion = questions[questionIndex];
->>>>>>> 52f56b75
+ 
 
   const handleChatSubmit = (e) => {
     e.preventDefault();
@@ -172,7 +163,6 @@
     }
   };
 
-<<<<<<< HEAD
   const handleNextQuestion = () => {
     // Same functionality as skip for now
     setQuestionIndex((prevIndex) => (prevIndex + 1) % mockQuestions.length);
@@ -188,7 +178,6 @@
     setShowMarkScheme(false);
   };
 
-=======
   // Fetch questions when component mounts or parameters change
   useEffect(() => {
     if (subject && gradeParam && practiceMode) {
@@ -198,7 +187,6 @@
 
   // Determine the practice mode and format the title
   const practiceModeFromUrl = getPracticeModeFromUrl(location.pathname);
->>>>>>> 52f56b75
   const formattedSubject = formatBreadcrumb(subject);
   
   // Use practice mode from URL params if available, otherwise derive from URL
@@ -331,20 +319,10 @@
         {/* Right Column: Actions & Chat */}
         <aside className="right-panel">
           <div className="action-buttons-panel">
-<<<<<<< HEAD
             <button className="action-btn secondary" onClick={handleMarkSchemeClick}>
               Mark Scheme
             </button>
-=======
-            {currentQuestion && currentQuestion.solution && (
-              <button 
-                className={`action-btn ${showSolution ? 'primary' : 'secondary'}`}
-                onClick={toggleSolution}
-              >
-                {showSolution ? 'Hide Solution' : 'Show Solution'}
-              </button>
-            )}
->>>>>>> 52f56b75
+
             <button className="action-btn secondary">Video Solution</button>
             <button 
               className="action-btn primary" 
@@ -394,14 +372,12 @@
         </aside>
       </main>
 
-<<<<<<< HEAD
       {/* Mark Scheme Modal */}
       {showMarkScheme && (
         <MarkScheme 
           question={currentQuestion} 
           onClose={handleCloseMarkScheme}
           onNextQuestion={handleNextQuestion}
-=======
       {/* QR Grading Modal */}
       {gradingSession && (
         <QRGradingModal
@@ -411,7 +387,6 @@
           qrCodeUrl={gradingSession.qrCodeUrl}
           expiresIn={gradingSession.expiresIn}
           onGradingComplete={handleGradingComplete}
->>>>>>> 52f56b75
         />
       )}
     </div>
